--- conflicted
+++ resolved
@@ -34,7 +34,7 @@
 	n.Every(1).Second().Do(task)
 	if !n.Scheduled(task) {
 		t.Fatal("Task was scheduled but function couldn't found it")
-  }
+	}
 }
 
 // This is a basic test for the issue described here: https://github.com/jasonlvhit/gocron/issues/23
@@ -160,7 +160,47 @@
 	}
 }
 
-<<<<<<< HEAD
+// utility function for testing the weekday functions *on* the current weekday.
+func callTodaysWeekday(job *Job) *Job {
+	switch time.Now().Weekday() {
+	case 0:
+		job.Sunday()
+	case 1:
+		job.Monday()
+	case 2:
+		job.Tuesday()
+	case 3:
+		job.Wednesday()
+	case 4:
+		job.Thursday()
+	case 5:
+		job.Friday()
+	case 6:
+		job.Saturday()
+	}
+	return job
+}
+
+func TestScheduler_Remove(t *testing.T) {
+	scheduler := NewScheduler()
+	scheduler.Every(1).Minute().Do(task)
+	scheduler.Every(1).Minute().Do(taskWithParams, 1, "hello")
+	if scheduler.Len() != 2 {
+		t.Fail()
+		t.Logf("Incorrect number of jobs - expected 2, actual %d", scheduler.Len())
+	}
+	scheduler.Remove(task)
+	if scheduler.Len() != 1 {
+		t.Fail()
+		t.Logf("Incorrect number of jobs after removing 1 job - expected 1, actual %d", scheduler.Len())
+	}
+	scheduler.Remove(task)
+	if scheduler.Len() != 1 {
+		t.Fail()
+		t.Logf("Incorrect number of jobs after removing non-existent job - expected 1, actual %d", scheduler.Len())
+	}
+}
+
 func TestTaskAt(t *testing.T) {
 	// Create new scheduler to have clean test env
 	s := NewScheduler()
@@ -349,38 +389,4 @@
 	weekJob.scheduleNextRun()
 	exp = time.Date(now.Year(), now.Month(), now.Day()+1, hour, minute, 0, 0, loc)
 	assertEqualTime(t, weekJob.nextRun, exp)
-=======
-// utility function for testing the weekday functions *on* the current weekday.
-func callTodaysWeekday(job *Job) *Job {
-	switch time.Now().Weekday() {
-	case 0: job.Sunday()
-	case 1: job.Monday()
-	case 2: job.Tuesday()
-	case 3: job.Wednesday()
-	case 4: job.Thursday()
-	case 5: job.Friday()
-	case 6: job.Saturday()
-	}
-	return job
-}
-
-func TestScheduler_Remove(t *testing.T) {
-	scheduler := NewScheduler()
-	scheduler.Every(1).Minute().Do(task)
-	scheduler.Every(1).Minute().Do(taskWithParams, 1, "hello")
-	if scheduler.Len() != 2 {
-		t.Fail()
-		t.Logf("Incorrect number of jobs - expected 2, actual %d", scheduler.Len())
-	}
-	scheduler.Remove(task)
-	if scheduler.Len() != 1 {
-		t.Fail()
-		t.Logf("Incorrect number of jobs after removing 1 job - expected 1, actual %d", scheduler.Len())
-	}
-	scheduler.Remove(task)
-	if scheduler.Len() != 1 {
-		t.Fail()
-		t.Logf("Incorrect number of jobs after removing non-existent job - expected 1, actual %d", scheduler.Len())
-	}
->>>>>>> f996a843
 }